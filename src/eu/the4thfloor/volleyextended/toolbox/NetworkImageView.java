--- conflicted
+++ resolved
@@ -19,11 +19,7 @@
 import android.content.Context;
 import android.text.TextUtils;
 import android.util.AttributeSet;
-<<<<<<< HEAD
 import android.view.ViewGroup.LayoutParams;
-=======
-import android.view.ViewGroup;
->>>>>>> 57c878b9
 import android.widget.ImageView;
 
 import eu.the4thfloor.volleyextended.VolleyError;
@@ -123,14 +119,8 @@
     final int width = getWidth();
     final int height = getHeight();
 
-<<<<<<< HEAD
     final boolean isFullyWrapContent = (getLayoutParams() != null) && (getLayoutParams().height == LayoutParams.WRAP_CONTENT)
         && (getLayoutParams().width == LayoutParams.WRAP_CONTENT);
-=======
-    final boolean isFullyWrapContent = (getLayoutParams().height == ViewGroup.LayoutParams.WRAP_CONTENT)
-        && (getLayoutParams().width == ViewGroup.LayoutParams.WRAP_CONTENT);
->>>>>>> 57c878b9
-
     // if the view's bounds aren't known yet, and this is not a wrap-content/wrap-content
     // view, hold off on loading the image.
     if ((width == 0) && (height == 0) && !isFullyWrapContent) {
